--- conflicted
+++ resolved
@@ -7,8 +7,12 @@
 import time
 
 # Imports will be available when combined for browser
-from ..canvas import Canvas
-from ..palettes import Color, OceanPalette
+try:
+    from ..canvas import Canvas
+    from ..palettes import Color, OceanPalette
+except ImportError:
+    # For standalone browser bundle, these will be defined in same scope
+    pass
 
 
 class OceanShapes:
@@ -69,14 +73,9 @@
         )
 
     def octopus(self, x: float, y: float, size: float = 100,
-<<<<<<< HEAD
                 body_color: str = "gradient:ocean_octopus_body",
-                eye_color: str = Color.WHITE) -> 'OceanShapes':
-=======
-                body_color: str = OceanPalette.CORAL,
                 eye_color: str = Color.WHITE,
                 style: str = "classic") -> 'OceanShapes':
->>>>>>> 0cbdee0b
         """
         Draw a cute octopus with improved anatomy.
 
@@ -165,7 +164,7 @@
         return self
 
     def octopus_realistic(self, x: float, y: float, size: float = 100,
-                         body_color: str = OceanPalette.CORAL,
+                         body_color: str = "gradient:ocean_octopus_body",
                          eye_color: str = Color.WHITE) -> 'OceanShapes':
         """
         Draw a realistic octopus with grouped tentacles (4 per side).
@@ -246,7 +245,7 @@
         return self
 
     def octopus_cartoon(self, x: float, y: float, size: float = 100,
-                       body_color: str = OceanPalette.CORAL,
+                       body_color: str = "gradient:ocean_octopus_body",
                        eye_color: str = Color.WHITE) -> 'OceanShapes':
         """
         Draw a cartoon octopus with exaggerated features and curly tentacles.
